package service

import (
	"context"
	"fmt"
	"log/slog"
	"os"
	"sync"

	"github.com/FlowSeer/fail"
	slogmulti "github.com/samber/slog-multi"
	"go.opentelemetry.io/contrib/bridges/otelslog"
	"go.opentelemetry.io/contrib/instrumentation/host"
	"go.opentelemetry.io/contrib/instrumentation/runtime"
	"go.opentelemetry.io/otel/log"
	logNoop "go.opentelemetry.io/otel/log/noop"
	"go.opentelemetry.io/otel/metric"
	metricNoop "go.opentelemetry.io/otel/metric/noop"
	"go.opentelemetry.io/otel/propagation"
	logSdk "go.opentelemetry.io/otel/sdk/log"
	metricSdk "go.opentelemetry.io/otel/sdk/metric"
	"go.opentelemetry.io/otel/sdk/resource"
	traceSdk "go.opentelemetry.io/otel/sdk/trace"
	semconv "go.opentelemetry.io/otel/semconv/v1.17.0"
	"go.opentelemetry.io/otel/trace"
	traceNoop "go.opentelemetry.io/otel/trace/noop"
	"golang.org/x/sync/errgroup"
)

// RunAndExit runs the given service using the provided context, waits for it to finish,
// and then exits the process with an appropriate exit code based on the error returned.
// If the service completes successfully, the process exits with code 0.
// If an error occurs, the process exits with the code returned by fail.ExitCode(err).
func RunAndExit(ctx context.Context, svc Service) {
	err := RunAndWait(ctx, svc)
	if err != nil {
		fail.PrintPretty(err)
		os.Exit(fail.ExitCode(err))
	} else {
		os.Exit(0)
	}
}

// RunParallelAndExit runs multiple services in parallel using the provided context,
// waits for all of them to finish, and then exits the process with the highest exit code
// among all returned errors. If all services complete successfully, the process exits with code 0.
func RunParallelAndExit(ctx context.Context, svcs ...Service) {
	errs := RunParallelAndWait(ctx, svcs...)

	exitCode := 0
	for _, err := range errs {
		exitCode = max(exitCode, fail.ExitCode(err))
	}

	os.Exit(exitCode)
}

// RunGroupAndExit runs multiple services as a group using the provided context,
// where the group is canceled if any service returns an error. It waits for all services
// to finish and then exits the process with the highest exit code among all returned errors.
// If all services complete successfully, the process exits with code 0.
func RunGroupAndExit(ctx context.Context, svcs ...Service) {
	errs := RunGroupAndWait(ctx, svcs...)

	exitCode := 0
	for _, err := range errs {
		exitCode = max(exitCode, fail.ExitCode(err))
	}

	os.Exit(exitCode)
}

// RunAndWait runs the given service using the provided context and waits for it to finish.
// It returns the error returned by the service, or nil if the service completes successfully.
func RunAndWait(ctx context.Context, svc Service) error {
	return Run(ctx, svc).Wait()
}

// RunParallelAndWait runs multiple services in parallel using the provided context,
// waits for all of them to finish, and returns a slice of errors corresponding to each service.
// If a service completes successfully, its error will be nil.
func RunParallelAndWait(ctx context.Context, svcs ...Service) []error {
	switch len(svcs) {
	case 0:
		return nil
	case 1:
		return []error{RunAndWait(ctx, svcs[0])}
	}

	wg := sync.WaitGroup{}
	handles := RunParallel(ctx, svcs...)
	errs := make([]error, len(handles))
	for i, h := range handles {
		wg.Add(1)

		go func(h *Handle) {
			defer wg.Done()
			errs[i] = h.Wait()
		}(h)
	}

	wg.Wait()
	return errs
}

// RunGroupAndWait runs multiple services as a group using the provided context,
// where the group is canceled if any service returns an error. It waits for all services
// to finish and returns a slice of errors corresponding to each service.
// If a service completes successfully, its error will be nil.
func RunGroupAndWait(ctx context.Context, svcs ...Service) []error {
	switch len(svcs) {
	case 0:
		return nil
	case 1:
		return []error{RunAndWait(ctx, svcs[0])}
	}

	wg := sync.WaitGroup{}
	handles := RunGroup(ctx, svcs...)
	errs := make([]error, len(handles))
	for i, h := range handles {
		wg.Add(1)

		go func(h *Handle) {
			defer wg.Done()
			errs[i] = h.Wait()
		}(h)
	}

	wg.Wait()
	return errs
}

// Run runs the given service using the provided context and returns a Handle
// that can be used to wait for the service to finish or to shut it down.
func Run(ctx context.Context, svc Service) *Handle {
	return RunParallel(ctx, svc)[0]
}

// RunParallel runs multiple services in parallel using the provided context and returns
// a slice of Handles, one for each service. The services are run independently and are not
// canceled if any other service fails.
func RunParallel(ctx context.Context, svcs ...Service) []*Handle {
	return runAll(ctx, false, svcs)
}

// RunGroup runs multiple services as a group using the provided context and returns
// a slice of Handles, one for each service. If any service returns an error, the context
// is canceled for all services in the group.
func RunGroup(ctx context.Context, svcs ...Service) []*Handle {
	return runAll(ctx, true, svcs)
}

// runAll runs the services using the provided context and error group.
// if any service returns an error. Returns a slice of Handles for the running services.
func runAll(ctx context.Context, grouped bool, svcs []Service) []*Handle {
	eg := &errgroup.Group{} // empty group is valid and implies no cancellation on error
	if grouped {
		eg, ctx = errgroup.WithContext(ctx)
	}

	handles := make([]*Handle, len(svcs))
	for i, svc := range svcs {
		handles[i] = run(ctx, eg, svc)
	}

	return handles
}

// run runs the given service using the provided context and returns a Handle
// that can be used to wait for the service to finish or to shut it down.
// The service is being run in parallel using the provided error group.
func run(ctx context.Context, eg *errgroup.Group, svc Service) *Handle {
	svcCtx, err := createContext(ctx, svc)
	if err != nil {
		return createErrorHandle(svc, err)
	}

	handle := createHandle(svc, svcCtx)
	eg.Go(func() error {
		svcErr := runBlocking(svcCtx, svc, handle)
		handle.setStopped(svcErr)

		return svcErr
	})

	return handle
}

func runBlocking(ctx *Context, svc Service, handle *Handle) error {
	ctx.Logger().Debug("Initializing")
	handle.setPhase(PhaseInitializing)

	err := svc.Initialize(ctx)
	if err != nil {
		return err
	}

	ctx.Logger().Debug("Running")
	handle.setPhase(PhaseRunning)

<<<<<<< HEAD
	// Create an anonymous run function which has a panic handler
	runFn := func(ctx *Context) (err error) {
		defer func() {
			var panicErr error
			if p := recover(); p != nil {
				switch x := p.(type) {
				case error:
					panicErr = x
				default:
					panicErr = fail.Msgf("%v", p)
				}
			}

			if panicErr != nil {
				err = fail.From(panicErr).
					Associate(err). // will do nothing if err==nil
					Msg("service panicked")
			}
		}()

		return svc.Run(ctx)
	}
=======
	err = svc.Run(ctx)
>>>>>>> cd9a57d1

	err = runFn(ctx)

	ctx.Logger().Debug("Shutting down")
	handle.setPhase(PhaseShuttingDown)

	shutdownErr := handle.Shutdown(ctx)
	if shutdownErr != nil {
		handle.setPhase(PhaseFailed)
	} else {
		handle.setPhase(PhaseFinished)
	}

	if err != nil {
		return fail.WithAssociated(err, shutdownErr)
	} else {
		return shutdownErr
	}
}

func createContext(ctx context.Context, svc Service) (*Context, error) {
	ctx = WithName(ctx, svc.Name())
	ctx = WithVersion(ctx, svc.Version())
	ctx = WithNamespace(ctx, svc.Namespace())

	ctx = fail.ContextWithAttributes(ctx, map[string]any{
		"service.name":      svc.Name(),
		"service.version":   svc.Version(),
		"service.namespace": svc.Namespace(),
	})

	logger := LoggerFromEnv(svc.Name()).
		With("service.name", svc.Name(),
			"service.version", svc.Version())
	if svc.Namespace() != "" {
		logger = logger.With("service.namespace", svc.Namespace())
	}

	ctx = WithLogger(ctx, logger)

	var (
		tracerProvider trace.TracerProvider = traceNoop.NewTracerProvider()
		tracerShutdown                      = OtelNoopShutdown
		meterProvider  metric.MeterProvider = metricNoop.NewMeterProvider()
		meterShutdown                       = OtelNoopShutdown
		loggerProvider log.LoggerProvider   = logNoop.NewLoggerProvider()
		loggerShutdown                      = OtelNoopShutdown
	)

	// OTEL is opt-in, but individual components must be enabled explicitly
	if IsOtelEnabled(svc.Name()) {
		res, err := resource.New(ctx, resource.WithAttributes(
			semconv.ServiceName(svc.Name()),
			semconv.ServiceVersion(svc.Version()),
			semconv.ServiceNamespace(svc.Namespace()),
		))
		if err != nil {
			return nil, fail.Wrap(err, "failed to create OTEL resource")
		}

		if !IsOtelMetricsDisabled(svc.Name()) {
			meterProvider, meterShutdown, err = MeterProviderFromEnv(ctx, metricSdk.WithResource(res))
			if err != nil {
				return nil, fail.Wrap(err, "failed to create OTEL meter provider")
			}

			err = runtime.Start(runtime.WithMeterProvider(meterProvider))
			if err != nil {
				return nil, fail.Wrap(err, "failed to start collection of runtime metrics")
			}

			err = host.Start(host.WithMeterProvider(meterProvider))
			if err != nil {
				return nil, fail.Wrap(err, "failed to start collection of host metrics")
			}
		}

		if !IsOtelTracesDisabled(svc.Name()) {
			tracerProvider, tracerShutdown, err = TracerProviderFromEnv(ctx, traceSdk.WithResource(res))
			if err != nil {
				return nil, fail.Wrap(err, "failed to create OTEL tracer provider")
			}
		}

		if !IsOtelLogsDisabled(svc.Name()) {
			loggerProvider, loggerShutdown, err = LoggerProviderFromEnv(ctx, logSdk.WithResource(res))
			if err != nil {
				return nil, fail.Wrap(err, "failed to create OTEL logger provider")
			}

			// Create a fanout logger that logs to the OTEL logger and to the already configured logger
			// This may result in duplicate log messages if not configured correctly
			logger = slog.New(slogmulti.Fanout(
				logger.Handler(),
				otelslog.NewHandler(
					fmt.Sprintf("%s@%s", svc.Name(), svc.Version()),
					otelslog.WithLoggerProvider(loggerProvider),
					otelslog.WithSource(true),
				),
			))
		}
	} else {
		logger.Warn(fmt.Sprintf(
			"Set env %s=true to enable OpenTelemetry.",
			EnvName(svc.Name(), OtelEnableEnvVar)),
		)
	}

	ctx = WithTracerProvider(ctx, tracerProvider)
	ctx = WithMeterProvider(ctx, meterProvider)
	ctx = WithLoggerProvider(ctx, loggerProvider)

	// We explicitly do NOT set the propagator globally, as multiple services may use different ones
	// Right now, all services have the same propagator behaviour, but this leaves the option to change it later
	propagator := propagation.NewCompositeTextMapPropagator(
		propagation.TraceContext{}, propagation.Baggage{},
	)
	ctx = WithTextMapPropagator(ctx, propagator)

	tracer := tracerProvider.Tracer(InstrumentationName, trace.WithInstrumentationVersion(InstrumentationVersion))
	ctx = WithTracer(ctx, tracer)

	meter := meterProvider.Meter(InstrumentationName, metric.WithInstrumentationVersion(InstrumentationVersion))
	ctx = WithMeter(ctx, meter)

	return &Context{
		Context:        ctx,
		logger:         logger,
		tracerProvider: tracerProvider,
		tracerShutdown: tracerShutdown,
		defaultTracer:  tracer,
		meterProvider:  meterProvider,
		meterShutdown:  meterShutdown,
		loggerProvider: loggerProvider,
		loggerShutdown: loggerShutdown,
		defaultMeter:   meter,
	}, nil
}<|MERGE_RESOLUTION|>--- conflicted
+++ resolved
@@ -199,34 +199,7 @@
 	ctx.Logger().Debug("Running")
 	handle.setPhase(PhaseRunning)
 
-<<<<<<< HEAD
-	// Create an anonymous run function which has a panic handler
-	runFn := func(ctx *Context) (err error) {
-		defer func() {
-			var panicErr error
-			if p := recover(); p != nil {
-				switch x := p.(type) {
-				case error:
-					panicErr = x
-				default:
-					panicErr = fail.Msgf("%v", p)
-				}
-			}
-
-			if panicErr != nil {
-				err = fail.From(panicErr).
-					Associate(err). // will do nothing if err==nil
-					Msg("service panicked")
-			}
-		}()
-
-		return svc.Run(ctx)
-	}
-=======
 	err = svc.Run(ctx)
->>>>>>> cd9a57d1
-
-	err = runFn(ctx)
 
 	ctx.Logger().Debug("Shutting down")
 	handle.setPhase(PhaseShuttingDown)
